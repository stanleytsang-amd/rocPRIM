# MIT License
#
# Copyright (c) 2017-2021 Advanced Micro Devices, Inc. All rights reserved.
#
# Permission is hereby granted, free of charge, to any person obtaining a copy
# of this software and associated documentation files (the "Software"), to deal
# in the Software without restriction, including without limitation the rights
# to use, copy, modify, merge, publish, distribute, sublicense, and/or sell
# copies of the Software, and to permit persons to whom the Software is
# furnished to do so, subject to the following conditions:
#
# The above copyright notice and this permission notice shall be included in all
# copies or substantial portions of the Software.
#
# THE SOFTWARE IS PROVIDED "AS IS", WITHOUT WARRANTY OF ANY KIND, EXPRESS OR
# IMPLIED, INCLUDING BUT NOT LIMITED TO THE WARRANTIES OF MERCHANTABILITY,
# FITNESS FOR A PARTICULAR PURPOSE AND NONINFRINGEMENT. IN NO EVENT SHALL THE
# AUTHORS OR COPYRIGHT HOLDERS BE LIABLE FOR ANY CLAIM, DAMAGES OR OTHER
# LIABILITY, WHETHER IN AN ACTION OF CONTRACT, TORT OR OTHERWISE, ARISING FROM,
# OUT OF OR IN CONNECTION WITH THE SOFTWARE OR THE USE OR OTHER DEALINGS IN THE
# SOFTWARE.

cmake_minimum_required(VERSION 3.10.2 FATAL_ERROR)

# Install prefix
set(CMAKE_INSTALL_PREFIX "/opt/rocm" CACHE PATH "Install path prefix, prepended onto install directories")

#Adding CMAKE_PREFIX_PATH
list( APPEND CMAKE_PREFIX_PATH /opt/rocm/llvm /opt/rocm )

# rocPRIM project
project(rocprim LANGUAGES CXX)

# CMake modules
list(APPEND CMAKE_MODULE_PATH
  ${CMAKE_CURRENT_SOURCE_DIR}/cmake
  ${HIP_PATH}/cmake /opt/rocm/hip/cmake # FindHIP.cmake
)

# Set a default build type if none was specified
if(NOT CMAKE_BUILD_TYPE AND NOT CMAKE_CONFIGURATION_TYPES)
  message(STATUS "Setting build type to 'Release' as none was specified.")
  set(CMAKE_BUILD_TYPE "Release" CACHE STRING "Choose the type of build." FORCE)
  set_property(CACHE CMAKE_BUILD_TYPE PROPERTY STRINGS "" "Debug" "Release" "MinSizeRel" "RelWithDebInfo")
endif()

set(CMAKE_INSTALL_RPATH_USE_LINK_PATH TRUE CACHE BOOL "Add paths to linker search and installed rpath")

# Get dependencies
include(cmake/Dependencies.cmake)

# Set the AMDGPU_TARGETS with backward compatiblity
# Use target ID syntax if supported for AMDGPU_TARGETS
<<<<<<< HEAD
if(TARGET_ID_SUPPORT)
  set(AMDGPU_TARGETS gfx803;gfx900:xnack-;gfx906:xnack-;gfx908:xnack-;gfx908:xnack+ CACHE STRING "List of specific machine types for library to target")
=======
if(COMMAND rocm_check_target_ids)
  rocm_check_target_ids(DEFAULT_AMDGPU_TARGETS
    TARGETS "gfx803;gfx900:xnack-;gfx906:xnack-;gfx908:xnack-;gfx90a:xnack-;gfx90a:xnack+"
  )
>>>>>>> 8373b8b1
else()
  # Detect compiler support for target ID
  # This section is deprecated. Please use rocm_check_target_ids for future use.
  if( CMAKE_CXX_COMPILER MATCHES ".*/hipcc$" )
    execute_process(COMMAND ${CMAKE_CXX_COMPILER} "--help"
      OUTPUT_VARIABLE CXX_OUTPUT
      OUTPUT_STRIP_TRAILING_WHITESPACE
      ERROR_STRIP_TRAILING_WHITESPACE)
    string(REGEX MATCH ".mcode\-object\-version" TARGET_ID_SUPPORT ${CXX_OUTPUT})
  endif()
  if(TARGET_ID_SUPPORT)
    set(DEFAULT_AMDGPU_TARGETS "gfx803;gfx900:xnack-;gfx906:xnack-;gfx908:xnack-")
  else()
    set(DEFAULT_AMDGPU_TARGETS "gfx803;gfx900;gfx906;gfx908")
  endif()
endif()
set(AMDGPU_TARGETS "${DEFAULT_AMDGPU_TARGETS}" CACHE STRING "List of specific machine types for library to target")
set(AMDGPU_TEST_TARGETS "" CACHE STRING "List of specific device types to test for") # Leave empty for default system device

# Verify that hcc compiler is used on ROCM platform
include(cmake/VerifyCompiler.cmake)

# Build options
# Disable -Werror
option(DISABLE_WERROR "Disable building with Werror" ON)
option(BUILD_TEST "Build tests (requires googletest)" OFF)
option(BUILD_BENCHMARK "Build benchmarks" OFF)
option(BUILD_EXAMPLE "Build examples" OFF)
# Disables building tests, benchmarks, examples
option(ONLY_INSTALL "Only install" OFF)

# Set CXX flags
set(CMAKE_CXX_STANDARD 14)
set(CMAKE_CXX_STANDARD_REQUIRED ON)
set(CMAKE_CXX_EXTENSIONS OFF)

if(DISABLE_WERROR)
  set(CMAKE_CXX_FLAGS "${CMAKE_CXX_FLAGS} -Wall -Wextra")
else()
  set(CMAKE_CXX_FLAGS "${CMAKE_CXX_FLAGS} -Wall -Wextra -Werror")
endif()

# Setup VERSION
set(VERSION_STRING "2.10.9")
rocm_setup_version(VERSION ${VERSION_STRING})

# Print configuration summary
include(cmake/Summary.cmake)
print_configuration_summary()

# rocPRIM library
add_subdirectory(rocprim)

# Tests
if(BUILD_TEST AND NOT ONLY_INSTALL)
  enable_testing()
  add_subdirectory(test)
endif()

# Benchmarks
if(BUILD_BENCHMARK AND NOT ONLY_INSTALL)
  add_subdirectory(benchmark)
endif()

# Examples
if(BUILD_EXAMPLE AND NOT ONLY_INSTALL)
  add_subdirectory(example)
endif()

# Package

set(CPACK_DEBIAN_PACKAGE_DEPENDS "hip-rocclr (>= 3.5.0)")
set(CPACK_RPM_PACKAGE_REQUIRES "hip-rocclr >= 3.5.0")
set(CPACK_RESOURCE_FILE_LICENSE "${CMAKE_CURRENT_SOURCE_DIR}/LICENSE.txt")
if(NOT CPACK_PACKAGING_INSTALL_PREFIX)
  set(CPACK_PACKAGING_INSTALL_PREFIX "${CMAKE_INSTALL_PREFIX}")
endif()

set(CPACK_RPM_EXCLUDE_FROM_AUTO_FILELIST_ADDITION "\${CPACK_PACKAGING_INSTALL_PREFIX}" "\${CPACK_PACKAGING_INSTALL_PREFIX}/include" )

rocm_create_package(
  NAME rocprim
  DESCRIPTION "Radeon Open Compute Parallel Primitives Library"
  MAINTAINER "rocPRIM Maintainer <rocprim-maintainer@amd.com>"
)<|MERGE_RESOLUTION|>--- conflicted
+++ resolved
@@ -51,15 +51,10 @@
 
 # Set the AMDGPU_TARGETS with backward compatiblity
 # Use target ID syntax if supported for AMDGPU_TARGETS
-<<<<<<< HEAD
-if(TARGET_ID_SUPPORT)
-  set(AMDGPU_TARGETS gfx803;gfx900:xnack-;gfx906:xnack-;gfx908:xnack-;gfx908:xnack+ CACHE STRING "List of specific machine types for library to target")
-=======
 if(COMMAND rocm_check_target_ids)
   rocm_check_target_ids(DEFAULT_AMDGPU_TARGETS
     TARGETS "gfx803;gfx900:xnack-;gfx906:xnack-;gfx908:xnack-;gfx90a:xnack-;gfx90a:xnack+"
   )
->>>>>>> 8373b8b1
 else()
   # Detect compiler support for target ID
   # This section is deprecated. Please use rocm_check_target_ids for future use.
